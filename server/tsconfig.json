{
  "compilerOptions": {
<<<<<<< HEAD
    "target": "ES2020",
    "module": "ESNext",
    "moduleResolution": "node",
    "lib": ["ES2020"],
    "outDir": "./dist",
    "rootDir": "./src",
    "strict": true,
    "esModuleInterop": true,
    "allowSyntheticDefaultImports": true,
=======
    "module": "commonjs",
    "declaration": true,
    "removeComments": true,
    "emitDecoratorMetadata": true,
    "experimentalDecorators": true,
    "allowSyntheticDefaultImports": true,
    "target": "ES2020",
    "sourceMap": true,
    "outDir": "./dist",
    "baseUrl": "./",
    "incremental": true,
>>>>>>> 19ae9cf8
    "skipLibCheck": true,
    "forceConsistentCasingInFileNames": true,
    "strictNullChecks": true,
    "noImplicitAny": false,
    "strictBindCallApply": false,
    "noFallthroughCasesInSwitch": false,
    "resolveJsonModule": true,
<<<<<<< HEAD
    "declaration": true,
    "declarationMap": true,
    "sourceMap": true,
    "allowImportingTsExtensions": false,
    "noEmit": false
=======
    "esModuleInterop": true,
    "paths": {
      "@/*": ["./src/*"]
    },
    "types": ["node", "dotenv", "express-rate-limit"],
    "typeRoots": ["./node_modules/@types"]
>>>>>>> 19ae9cf8
  },
  "include": ["src/**/*.ts", "src/**/*.js"],
  "exclude": ["node_modules", "dist", "src/prisma/**", "prisma/**"]
}<|MERGE_RESOLUTION|>--- conflicted
+++ resolved
@@ -1,6 +1,5 @@
 {
   "compilerOptions": {
-<<<<<<< HEAD
     "target": "ES2020",
     "module": "ESNext",
     "moduleResolution": "node",
@@ -10,7 +9,6 @@
     "strict": true,
     "esModuleInterop": true,
     "allowSyntheticDefaultImports": true,
-=======
     "module": "commonjs",
     "declaration": true,
     "removeComments": true,
@@ -22,7 +20,6 @@
     "outDir": "./dist",
     "baseUrl": "./",
     "incremental": true,
->>>>>>> 19ae9cf8
     "skipLibCheck": true,
     "forceConsistentCasingInFileNames": true,
     "strictNullChecks": true,
@@ -30,20 +27,17 @@
     "strictBindCallApply": false,
     "noFallthroughCasesInSwitch": false,
     "resolveJsonModule": true,
-<<<<<<< HEAD
     "declaration": true,
     "declarationMap": true,
     "sourceMap": true,
     "allowImportingTsExtensions": false,
     "noEmit": false
-=======
     "esModuleInterop": true,
     "paths": {
       "@/*": ["./src/*"]
     },
     "types": ["node", "dotenv", "express-rate-limit"],
     "typeRoots": ["./node_modules/@types"]
->>>>>>> 19ae9cf8
   },
   "include": ["src/**/*.ts", "src/**/*.js"],
   "exclude": ["node_modules", "dist", "src/prisma/**", "prisma/**"]
